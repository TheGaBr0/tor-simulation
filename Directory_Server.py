from Node import Node
from typing import List
import socket
from typing import Optional, Dict
import random
import logging
from cryptography.hazmat.primitives import serialization

class DirectoryServer:
    def __init__(self, ip:str,port:int):
        self.ip=ip
        self.bind_ip = "127.0.0.1"
        self.port=port
        self.guards = []
        self.relays = []
        self.exits = []
        self.client_socket_query: Optional[socket.socket] = None
        self.running = False
        self.connections: Dict[str, socket.socket] = {}

        self.logger = logging.getLogger(f"DirectoryServer")

        self._make_network()

    def _make_network(self, num_guards=10, num_relays=10, num_exits=10, 
<<<<<<< HEAD
                    guard_compromise_prob=0.4, relay_compromise_prob=0.1, exit_compromise_prob=0.4) -> List[Node]:
=======
                    guard_compromise_prob=0.5, relay_compromise_prob=0.1, exit_compromise_prob=0.5) -> List[Node]:
>>>>>>> 9afcaf6e
        first_port = 20000
        
        # create guards
        for i in range(num_guards):
            compromised = random.random() < guard_compromise_prob

            new_node = Node(
                f'G{i}', 'guard', 
                ip_address=self._random_ipv4(),
                band_width=self._random_band_width(compromised),
                uptime=self._random_uptime(compromised),  # aggiunto uptime
                owner=self._random_owner(compromised),
                port=first_port,
                compromise=compromised
            )
            self.guards.append(new_node)
            first_port += 1

        # create relays
        for i in range(num_relays):
            compromised = random.random() < relay_compromise_prob
            new_node = Node(
                f'R{i}', 'relay',
                ip_address=self._random_ipv4(),
                band_width=self._random_band_width(compromised),
                uptime=self._random_uptime(compromised),  # aggiunto uptime
                owner=self._random_owner(compromised),
                port=first_port,
                compromise=compromised
            )
            self.relays.append(new_node)
            first_port += 1

        # create exits
        for i in range(num_exits):
            compromised = random.random() < exit_compromise_prob
            new_node = Node(
                f'E{i}', 'exit',
                ip_address=self._random_ipv4(),
                band_width=self._random_band_width(compromised),
                uptime=self._random_uptime(compromised),  # aggiunto uptime
                owner=self._random_owner(compromised),
                port=first_port,
                compromise=compromised
            )
            self.exits.append(new_node)
            first_port += 1
    
    def _random_ipv4(self) -> str:
        """Ritorna una stringa IPv4 casuale."""
        a = random.randint(1, 254)   # evitiamo 0 e 255 nel primo ottetto
        b = random.randint(0, 255)
        c = random.randint(0, 255)
        d = random.randint(0, 255)
        return f"{a}.{b}.{c}.{d}"

    def _random_owner(self, compromised) -> str:
        list_owner=["Bob","Alice","Charlie","Diana","Eve"]

        compromised_names = [
            "darkmirror", "shadowgate", "hydra", "voidlink", "oblivion",
            "malachite", "inferno", "specter", "cryptix", "venom",
            "phantasm", "nightfall", "corruptor", "wraith", "blackrose",
            "bloodmoon", "silencer", "grimnode", "nether", "reaper",
            "vortex", "blight", "cinder", "voidwalker", "nightshade",
            "skullnode", "doomlink", "ravager", "hellion", "darkpulse",
            "shade", "obscura", "chaosnode", "eclipse", "phantomnet",
            "virusnode", "shadowweb", "malwarehub", "ghostlink", "netdark"
        ]

        if compromised:
            return random.choice(compromised_names)
        else:
            return random.choice(list_owner)

    def _random_band_width(self,compromised) -> int:
        if compromised:
            return (3)
        else:
            items = [0, 1, 2, 3]
            weights = [0.1, 0.4, 0.4, 0.1]
            return random.choices(items, weights=weights, k=1)[0]
        
    def _random_uptime(self, compromised: bool) -> int:
        if compromised:
            # Nodi compromessi tendono ad avere uptime alto: 80-100%
            return random.randint(80, 100)
        else:
            # Nodi normali hanno uptime variabile: 30-100%
            return random.randint(30, 100)<|MERGE_RESOLUTION|>--- conflicted
+++ resolved
@@ -23,11 +23,7 @@
         self._make_network()
 
     def _make_network(self, num_guards=10, num_relays=10, num_exits=10, 
-<<<<<<< HEAD
-                    guard_compromise_prob=0.4, relay_compromise_prob=0.1, exit_compromise_prob=0.4) -> List[Node]:
-=======
                     guard_compromise_prob=0.5, relay_compromise_prob=0.1, exit_compromise_prob=0.5) -> List[Node]:
->>>>>>> 9afcaf6e
         first_port = 20000
         
         # create guards
