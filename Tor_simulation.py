import threading
from PyQt6.QtWidgets import QApplication
from PyQt6.QtCore import QTimer, QObject, pyqtSignal
import sys
from Client import Client
from Server import Server
from Directory_Server import DirectoryServer
from Interface import DynamicNetworkEditor
from ClientTerminalWidget import TerminalWidget
from NodeTerminalWidget import NodeTerminal
from ServerTerminalWindow import ServerTerminal
import random
import time
<<<<<<< HEAD
from tor_security_sim import *
=======
from tor_security_sim import SecurityTest
import pickle
>>>>>>> 7a46e89b

def random_ipv4() -> str:
    """Return a random IPv4 address."""
    a = random.randint(1, 254)
    b = random.randint(0, 255)
    c = random.randint(0, 255)
    d = random.randint(0, 255)
    return f"{a}.{b}.{c}.{d}"

class ConnectionWorker(QObject):
    connection_ready = pyqtSignal(list, str)  # path, color

    def __init__(self, client, circuit_id, color):
        super().__init__()
        self.client = client
        self.circuit_id = circuit_id
        self.color = color

    def connect(self, circuit_id):
        """Run connection in background thread"""
        if self.client.connect_to_tor_network(circuit_id=self.circuit_id):
            path = [
                self.client.id,
                self.client.get_guard(circuit_id).id,
                *[r.id for r in self.client.get_relays(circuit_id)],
                self.client.get_exit(circuit_id).id
            ]
            print(f"Connection established for {self.client.id}: {path}")
            self.connection_ready.emit(path, self.color)

class DestroyCircuitWorker(QObject):
    """Worker to destroy a Tor circuit asynchronously"""
    destroyed = pyqtSignal(str, int, list)  # client_id, circuit_id, path node_ids

    def __init__(self, client, circuit_id, client_id, path_node_ids):
        super().__init__()
        self.client = client
        self.circuit_id = circuit_id
        self.client_id = client_id
        self.path_node_ids = path_node_ids

    def run(self):
        try:
            # Destroy the circuit on the client
            self.client.destroy_circuit(self.circuit_id)
            print(f"Destroyed circuit {self.circuit_id} for client {self.client_id}")
            self.destroyed.emit(self.client_id, self.circuit_id, self.path_node_ids)
        except Exception as e:
            print(f"Error destroying circuit {self.circuit_id} for {self.client_id}: {e}")

class SendMessageWorker(QObject):
    # emit: exit_id, server_id, color, circuit_id, client_id
    message_sent = pyqtSignal(str, str, str, int, str)

    def __init__(self, client, server_ip, server_port, payload, circuit_id, color, server_id, exit_id, client_id):
        super().__init__()
        self.client = client
        self.server_ip = server_ip
        self.server_port = server_port
        self.payload = payload
        self.circuit_id = circuit_id
        self.color = color
        self.server_id = server_id
        self.exit_id = exit_id
        self.client_id = client_id
    def run(self):
        try:
            # circuit_path is now a list of Node objects
            circuit_nodes = self.client.circuits.get(self.circuit_id)
            if not circuit_nodes or not isinstance(circuit_nodes, list):
                print(f"Error: circuit {self.circuit_id} not ready on client {self.client_id}")
                return

            # Extract node IDs
            path_ids = [getattr(node, 'id', None) for node in circuit_nodes]
            if None in path_ids:
                print(f"Error: one or more nodes in circuit {self.circuit_id} have no id")
                return

            self.client.send_message_to_tor_network(
                self.server_ip,
                self.server_port,
                self.payload,
                self.circuit_id
            )

            # emit with circuit_id and client_id
            if self.exit_id and self.server_id:
                self.message_sent.emit(
                    self.exit_id,
                    self.server_id,
                    self.color,
                    self.circuit_id,
                    self.client_id
                )
        except Exception as e:
            print(f"Error in SendMessageWorker: {e}")

class EntityConnectionManager:
    """Manages client connections and their workers"""
    def __init__(self, editor):
        self.editor = editor
        self.clients = {}
        self.terminals = {}
        self.servers = {}
        self.edge_usage = {}
        self.workers = []
        self.colors = ['#e74c3c', '#3498db', '#2ecc71', '#f1c40f', '#9b59b6', '#1abc9c']
        self.color_index = 0
        self.connected_clients = set()
        self._lock = threading.Lock()  # protect shared state (edge_usage, clients)
    
    def register_client(self, client_id, client, circuit_id):
        """Register a client and a new circuit"""
        if client_id not in self.clients:
            self.clients[client_id] = {
                'client': client,
                'circuits': {}  # key: circuit_id -> value: {'color': str, 'connected': bool}
            }

        color = self.colors[self.color_index % len(self.colors)]
        self.color_index += 1

        self.clients[client_id]['circuits'][circuit_id] = {
            'color': color,
            'connected': False
        }

        # Terminal for client
        if client_id not in self.terminals:
            terminal = TerminalWidget(client_id, client, manager=self, editor=self.editor)
            self.terminals[client_id] = terminal

        client.manager = self

    def register_node(self, node):
        """Register server/relay/guard/exit node with log terminal.
        node_type: 'guard', 'relay', 'exit', etc. If 'exit', the NodeTerminal
        will allow commands (e.g. redirect).
        """
        terminal = NodeTerminal(node)
        self.terminals[node.id] = terminal
       

    def register_server(self, server_id, server):
        self.servers[server_id] = {
            'server': server,
            'server_id': server_id,
        }

        terminal = ServerTerminal(server_id, server)
        self.terminals[server_id] = terminal
        self.servers[server_id]['server'].manager = self

    
    def on_client_click(self, client_id):
        """Handle client node click - show terminal"""
        if client_id not in self.terminals:
            print(f"Terminal for {client_id} not found")
            return
        
        terminal = self.terminals[client_id]
        terminal.show()
        terminal.raise_()
        terminal.activateWindow()

        # If already connected, tell the user in the terminal
        if client_id in self.connected_clients:
            terminal.append_log(f"Client {client_id} is already connected")
            return
        
    def on_node_click(self, node_id):
        """Show terminal for nodes"""
        if node_id not in self.terminals:
            print(f"Terminal for {node_id} not found")
            return
        terminal = self.terminals[node_id]
        terminal.show()
        terminal.raise_()
        terminal.activateWindow()
        
        terminal = self.terminals[node_id]
        
        # Show terminal
        terminal.show()
        terminal.raise_()
        terminal.activateWindow()
        
        # Check if already connected
        if node_id in self.connected_clients:
            terminal.append_log(f"Node {node_id} is already connected")
            return
        
    def on_server_click(self, server_id):
        """Show terminal for servers"""
        if server_id not in self.terminals:
            print(f"Terminal for {server_id} not found")
            return
        terminal = self.terminals[server_id]
        terminal.show()
        terminal.raise_()
        terminal.activateWindow()
        
        terminal = self.terminals[server_id]
        
        # Show terminal
        terminal.show()
        terminal.raise_()
        terminal.activateWindow()
        
        # Check if already connected
        if server_id in self.connected_clients:
            terminal.append_log(f"Server {server_id} is already connected")
            return
    
    def connect_client(self, client_id, circuit_id):
        client_info = self.clients[client_id]
        circuit_info = client_info['circuits'][circuit_id]
        

        worker = ConnectionWorker(client_info['client'], circuit_id, circuit_info['color'])

        def on_connected(path, color):
            # store path and edges
            circuit_info['path'] = path
            edges = [(path[i], path[i+1]) for i in range(len(path)-1)]
            circuit_info['edges'] = edges
            circuit_info['exit_id'] = path[-1]  # last node is the exit

            # increment shared edge usage and draw
            with self._lock:
                for edge in edges:
                    self.edge_usage[edge] = self.edge_usage.get(edge, 0) + 1
                    print(f"[DEBUG] Increment: Edge {edge} now has usage {self.edge_usage[edge]} (after connect {circuit_id})")
                self.editor.circuits[circuit_id] = path
                self.editor.draw_circuit(circuit_id, color)
            # now that the path is fully known, mark connected
            circuit_info['connected'] = True

        worker.connection_ready.connect(on_connected)

        self.workers.append(worker)
        threading.Thread(
            target=worker.connect,
            args=(circuit_id,),  
            daemon=True
        ).start()

    def destroy_client_circuit(self, client_id, circuit_id):
        if client_id not in self.clients:
            print(f"Client {client_id} not found")
            return

        circuit_info = self.clients[client_id]['circuits'].get(circuit_id)
        if not circuit_info:
            print(f"Circuit {circuit_id} not found for client {client_id}")
            return

        client = self.clients[client_id]['client']
        # capture manager-side data now
        path = circuit_info.get('path', [])  # used for worker
        edges = circuit_info.get('edges', []).copy() if 'edges' in circuit_info else []
        exit_server_edges = circuit_info.get('exit_server_edges', []).copy() if 'exit_server_edges' in circuit_info else []

        # reduce edge_usage for the Tor-path edges immediately (so other circuits keep valid counts)
        with self._lock:
            for edge in edges:
                if edge in self.edge_usage:
                    self.edge_usage[edge] -= 1
                    print(f"[DEBUG] Decrement: Edge {edge} now has usage {self.edge_usage.get(edge, 0)} (during destroy {circuit_id})")
                    if self.edge_usage[edge] <= 0:
                        del self.edge_usage[edge]
                        self.editor.remove_circuit(circuit_id)

            # reduce edge_usage for exit->server edges immediately
            for edge in exit_server_edges:
                if edge in self.edge_usage:
                    self.edge_usage[edge] -= 1
                    print(f"[DEBUG] Decrement: Exit->Server edge {edge} now has usage {self.edge_usage.get(edge, 0)} (during destroy {circuit_id})")
                    if self.edge_usage[edge] <= 0:
                        del self.edge_usage[edge]
                        self.editor.remove_circuit(circuit_id)

            # **Important:** remove the manager-side circuit record now so the later
            # on_circuit_destroyed handler doesn't double-decrement the same edges.
            try:
                del self.clients[client_id]['circuits'][circuit_id]
                print(f"Circuit {circuit_id} removed from manager records (pending client-side teardown)")
            except Exception:
                # if deletion fails, ignore (we'll still start worker)
                pass

        # Now call the client teardown in background. Manager record already cleaned.
        worker = DestroyCircuitWorker(client, circuit_id, client_id, path)
        worker.destroyed.connect(self.on_circuit_destroyed)
        self.workers.append(worker)
        threading.Thread(target=worker.run, daemon=True).start()


    def on_circuit_destroyed(self, client_id, circuit_id, path_node_ids):
        client_circuits = self.clients.get(client_id, {}).get('circuits', {})
        circuit_info = client_circuits.get(circuit_id)

        if not circuit_info:
            # Manager already removed the circuit during destroy_client_circuit.
            print(f"Circuit {circuit_id} cleanup: manager had no record (client-side may have removed).")
            return

        # If somehow manager still has record, do a final safe decrement (double-check)
        with self._lock:
            for edge in circuit_info.get('edges', []):
                if edge in self.edge_usage:
                    self.edge_usage[edge] -= 1
                    print(f"[DEBUG] Decrement: Edge {edge} now has usage {self.edge_usage[edge]} (after destroy {circuit_id})")

                    if self.edge_usage[edge] <= 0:
                        del self.edge_usage[edge]
                        print(f"[DEBUG] Removing edge {edge} from GUI (no circuits left)")
                        self.editor.remove_connection_path(list(edge))

            for edge in circuit_info.get('exit_server_edges', []):
                if edge in self.edge_usage:
                    self.edge_usage[edge] -= 1
                    if self.edge_usage[edge] <= 0:
                        del self.edge_usage[edge]
                        self.editor.remove_connection_path(list(edge))

            # finally delete the circuit record
            try:
                del self.clients[client_id]['circuits'][circuit_id]
            except Exception:
                pass

            print(f"Circuit {circuit_id} removed from client {client_id} records and connection cleared")

    def send_message(self, client_id, server_ip, server_port, payload, circuit_id):
        """Send message via a specific circuit of a client"""
        client_info = self.clients.get(client_id)
        if not client_info:
            print(f"Client {client_id} not registered")
            return

        circ = client_info['circuits'].get(circuit_id)
        if not circ or not circ.get('connected'):
            print(f"Circuit {circuit_id} not ready for {client_id}")
            return

        # find server ID
        server_id = None
        for sid, info in self.servers.items():
            server = info['server']
            if server.ip == server_ip and server.port == server_port:
                server_id = sid
                break
        if not server_id:
            print(f"No server found with IP {server_ip} and port {server_port}")
            return

        circuit = self.clients[client_id]['circuits'][circuit_id]

        if not circuit.get('connected') or 'path' not in circuit:
            print(f"Circuit {circuit_id} is not ready for sending")
            return

        exit_id = circuit['path'][-1]  # The last node in the circuit path
        worker = SendMessageWorker(
            client=self.clients[client_id]['client'],  # use 'client', not 'client_obj'
            server_ip=server_ip,
            server_port=server_port,
            payload=payload,
            circuit_id=circuit_id,
            color=circuit['color'],
            server_id=server_id,
            exit_id=exit_id,
            client_id=client_id
        )

        # Connect signal to updated _draw_exit_to_server
        worker.message_sent.connect(self._draw_exit_to_server)
        self.workers.append(worker)
        threading.Thread(target=worker.run, daemon=True).start()
        
    def _draw_exit_to_server(self, exit_id, server_id, color, circuit_id, client_id):
        """Draw exit->server edge and track usage per circuit using DynamicNetworkEditor's draw_circuit."""
        
        # Verifica che i nodi esistano
        if exit_id not in self.editor.nodes:
            print(f"[DEBUG] Exit node {exit_id} not in editor.nodes, skipping draw")
            return
        if server_id not in self.editor.nodes:
            print(f"[DEBUG] Server node {server_id} not in editor.nodes, skipping draw")
            return

        client_info = self.clients.get(client_id)
        if not client_info:
            return

        circ = client_info['circuits'].get(circuit_id)
        if not circ:
            return

        circ.setdefault('exit_server_edges', [])

        # Tratta l'edge come un mini-circuito separato
        edge_circuit_id = f"{circuit_id}_exit"
        circ['exit_server_edges'].append((exit_id, server_id))
        self.edge_usage[(exit_id, server_id)] = self.edge_usage.get((exit_id, server_id), 0) + 1
        print(f"[DEBUG] Increment: Exit->Server edge ({exit_id}, {server_id}) usage now {self.edge_usage[(exit_id, server_id)]} (circuit {circuit_id})")

        # Disegna usando draw_circuit
        self.editor.circuits[edge_circuit_id] = [exit_id, server_id]
        self.editor.draw_circuit(edge_circuit_id, color)

    
    def add_circuit(self, client_id, circuit_id):
        """Add a new circuit to an existing client"""
        if client_id not in self.clients:
            print(f"Client {client_id} not registered")
            return

        client_info = self.clients[client_id]

        if circuit_id in client_info['circuits']:
            print(f"Circuit {circuit_id} already exists for {client_id}")
            return

        color = self.colors[self.color_index % len(self.colors)]
        self.color_index += 1

        client_info['circuits'][circuit_id] = {
            'color': color,
            'connected': False
        }

        print(f"Added circuit {circuit_id} for client {client_id} with color {color}")

    def get_circuit_path(self, client_id, circuit_id):
        client_info = self.clients.get(client_id)
        if not client_info:
            return []
        # Store the connection path when connecting
        circuit_info = client_info['circuits'].get(circuit_id)
        if not circuit_info:
            return []
        return circuit_info.get('path', [])

def main():
    dir_server= DirectoryServer(random_ipv4(),9000)

    nodes = dir_server.guards+dir_server.relays+dir_server.exits

    interesting_nodes=[]
<<<<<<< HEAD
    

    dir_server.start()
=======
    sim=SecurityTest()

>>>>>>> 7a46e89b
    i=0

    provider_server_1 = Server("S1", random_ipv4(), 21000, compromised=False)
    provider_server_2 = Server("S2", random_ipv4(), 27000, compromised=False)
    attacker_server = Server("S3", random_ipv4(), 28000, compromised=True)

    # Initialize clients
    client_1 = Client("C1", random_ipv4(), 22000, 22001,nodes)
    client_2 = Client("C2", random_ipv4(), 43000, 43001, nodes)

    # Start servers in background threads
    threading.Thread(target=provider_server_1.start, daemon=True).start()
    threading.Thread(target=provider_server_2.start, daemon=True).start()
    threading.Thread(target=attacker_server.start, daemon=True).start()

    # Setup GUI nodes - use actual node IDs from directory server
    hosts = [{'id': 'C1'}, {'id': 'C2'}]
    guards = [{'id': node.id} for node in dir_server.guards]
    relays = [{'id': node.id} for node in dir_server.relays]
    exits = [{'id': node.id} for node in dir_server.exits]
    servers = [{'id': 'S1'}, {'id': 'S2'}, {'id': 'S3'}]

    app = QApplication(sys.argv)
    editor = DynamicNetworkEditor(hosts=hosts, guards=guards, relays=relays, exits=exits, servers=servers)
    editor.setWindowTitle("Dynamic Network Editor - Click on clients to open terminal")
    editor.resize(1400, 800)

    compromised_nodes = [
        node.id for group in (dir_server.guards, dir_server.exits, dir_server.relays)
        for node in group if node.compromised
    ]

    compromised_nodes.append("S3")

    editor.highlight_nodes(compromised_nodes)

    editor.show()

    # Create connection manager
    manager = EntityConnectionManager(editor)

    # Register servers
    manager.register_server('S1', provider_server_1)
    manager.register_server('S2', provider_server_2)
    manager.register_server('S3', attacker_server)

    editor.set_node_clickable('S1', manager.on_server_click)
    editor.set_node_clickable('S2', manager.on_server_click)
    editor.set_node_clickable('S3', manager.on_server_click)
    
    # Register clients
    manager.register_client('C1', client_1, circuit_id=1)
    manager.register_client('C2', client_2, circuit_id=2)
    
    # Make client nodes clickable to open terminal
    editor.set_node_clickable('C1', manager.on_client_click)
    editor.set_node_clickable('C2', manager.on_client_click)

    for guard in dir_server.guards:
        manager.register_node(guard)
        editor.set_node_clickable(guard.id, manager.on_node_click)

    for relay in dir_server.relays:
        manager.register_node(relay)
        editor.set_node_clickable(relay.id, manager.on_node_click)

    for exit in dir_server.exits:
        manager.register_node(exit)
        editor.set_node_clickable(exit.id, manager.on_node_click)
    
<<<<<<< HEAD
    def setup_terminal_connect(client_id):
        """Enhance terminal to support all commands dynamically"""
        terminal = manager.terminals[client_id]

        def enhanced_process():
            input_text = terminal.input.text().strip()
            terminal.input.clear()
            if not input_text:
                return

            parts = input_text.split()
            command = parts[0].lower()
            args = parts[1:]

            if command == "connect":
                if len(args) != 1:
                    terminal.append_log("Usage: connect <circuit_id>")
                    return
                try:
                    circuit_id = int(args[0])
                except ValueError:
                    terminal.append_log("ERROR: Circuit ID must be an integer")
                    return

                # Add circuit dynamically if missing
                if circuit_id not in manager.clients[client_id]['circuits']:
                    manager.add_circuit(client_id, circuit_id)

                # Schedule connection
                terminal.append_log(f"Scheduling connection for circuit {circuit_id}...")
                QTimer.singleShot(
                    100,
                    lambda cid=client_id, circ=circuit_id: manager.connect_client(cid, circ)
                )

            elif command == "destroy":
                if len(args) != 1:
                    terminal.append_log("Usage: destroy <circuit_id>")
                    return
                try:
                    circuit_id = int(args[0])
                except ValueError:
                    terminal.append_log("ERROR: Circuit ID must be an integer")
                    return

                if circuit_id not in terminal.client.circuits:
                    terminal.append_log(f"Circuit {circuit_id} not found")
                    return

                terminal.append_log(f"Destroying circuit {circuit_id}...")
                QTimer.singleShot(
                    100,
                    lambda cid=client_id, circ=circuit_id: manager.destroy_client_circuit(cid, circ)
                )

            elif command == "send":
                if len(args) < 4:
                    terminal.append_log("Usage: send <server_ip> <server_port> <message> <circuit_id>")
                    return
                server_ip = args[0]
                try:
                    server_port = int(args[1])
                    circuit_id = int(args[-1])
                except ValueError:
                    terminal.append_log("ERROR: Port and circuit_id must be integers")
                    return
                payload = " ".join(args[2:-1])

                # Ensure circuit exists
                if circuit_id not in terminal.client.circuits:
                    manager.add_circuit(client_id, circuit_id)
                    
                for node in manager.clients.get(client_id).get("client").circuits.get(circuit_id):
                    if node.compromised:
                        interesting_nodes.append(node)

                manager.send_message(client_id, server_ip, server_port, payload, circuit_id)
                # Create analyzer
                analyzer = CorrelationAttackAnalyzer(
                    compromised_nodes=interesting_nodes,
                    time_window=10.0,
                    correlation_threshold=0.75
                )

                # Generate cumulative report (builds confidence over time)
                report = analyzer.generate_cumulative_attack_report()
                print(report)

                # Or get just high-confidence circuits
                deanonymized = analyzer.get_deanonymized_circuits()
                terminal.append_log(f"Sending '{payload}' to {server_ip}:{server_port} via circuit {circuit_id}")

            elif command == "status":
                circuits = getattr(terminal.client, "circuits", {})
                if not circuits:
                    terminal.append_log("No circuits registered for this client")
                    return

                terminal.append_log("Client circuits status:")
                for cid, node_list in circuits.items():
                    if not node_list:
                        terminal.append_log(f"  Circuit {cid}: empty")
                        continue
                    node_ids = [getattr(node, "id", str(node)) for node in node_list]
                    status = "connected" if len(node_ids) > 1 else "not connected"
                    terminal.append_log(f"  Circuit {cid}: {status} -> Path: {node_ids}")

            elif command == "clear":
                terminal.output.clear()
                terminal.append_log(f"Terminal initialized for {client_id}")
                terminal.append_log("Type 'connect <circuit_id>' to establish Tor connection")
                terminal.append_log("Type 'help' for available commands")

            elif command == "help":
                terminal.append_log("Available commands:")
                terminal.append_log("  connect <circuit_id>                 - Establish connection to Tor network")
                terminal.append_log("  destroy <circuit_id>                 - Destroy a circuit")
                terminal.append_log("  send <ip> <port> <msg> <circuit_id> - Send message via circuit")
                terminal.append_log("  status                               - Show circuits and paths")
                terminal.append_log("  clear                                - Clear terminal output")
                terminal.append_log("  help                                 - Show this help message")

            else:
                terminal.append_log(f"Unknown command: {command}")

        # Replace terminal's process_command
        terminal.process_command = enhanced_process
        try:
            terminal.input.returnPressed.disconnect()
        except Exception:
            pass
        terminal.input.returnPressed.connect(terminal.process_command)

=======
>>>>>>> 7a46e89b


    # Graceful shutdown when GUI closes
    def cleanup():
        clients = [client_1, client_2]
        
        # Close all terminals
        for terminal in manager.terminals.values():
            terminal.close()
        
        for client in clients:
            try:
                for key in list(client.circuits.keys()):
                    for node in client.circuits.get(key):
                        node.stop()
            except (AttributeError, Exception):
                pass
        
        provider_server_1.stop()
        provider_server_2.stop()
        dir_server.stop()
        print("Simulation terminated.")

    app.aboutToQuit.connect(cleanup)
    
    sys.exit(app.exec())

if __name__ == "__main__":
    main()<|MERGE_RESOLUTION|>--- conflicted
+++ resolved
@@ -11,12 +11,7 @@
 from ServerTerminalWindow import ServerTerminal
 import random
 import time
-<<<<<<< HEAD
 from tor_security_sim import *
-=======
-from tor_security_sim import SecurityTest
-import pickle
->>>>>>> 7a46e89b
 
 def random_ipv4() -> str:
     """Return a random IPv4 address."""
@@ -469,14 +464,8 @@
     nodes = dir_server.guards+dir_server.relays+dir_server.exits
 
     interesting_nodes=[]
-<<<<<<< HEAD
-    
-
-    dir_server.start()
-=======
     sim=SecurityTest()
 
->>>>>>> 7a46e89b
     i=0
 
     provider_server_1 = Server("S1", random_ipv4(), 21000, compromised=False)
@@ -547,7 +536,6 @@
         manager.register_node(exit)
         editor.set_node_clickable(exit.id, manager.on_node_click)
     
-<<<<<<< HEAD
     def setup_terminal_connect(client_id):
         """Enhance terminal to support all commands dynamically"""
         terminal = manager.terminals[client_id]
@@ -681,9 +669,10 @@
             pass
         terminal.input.returnPressed.connect(terminal.process_command)
 
-=======
->>>>>>> 7a46e89b
-
+
+    # Setup terminals for all clients dynamically
+    for client_id in manager.clients.keys():
+        setup_terminal_connect(client_id)
 
     # Graceful shutdown when GUI closes
     def cleanup():
