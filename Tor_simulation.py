--- conflicted
+++ resolved
@@ -10,11 +10,8 @@
 from NodeTerminalWidget import NodeTerminal
 from ServerTerminalWindow import ServerTerminal
 import random
-<<<<<<< HEAD
-=======
 import time
 from tor_security_sim import SecurityTest
->>>>>>> ff828761
 
 def random_ipv4() -> str:
     """Return a random IPv4 address."""
@@ -27,7 +24,6 @@
 class ConnectionWorker(QObject):
     connection_ready = pyqtSignal(list, str)  # path, color
 
-<<<<<<< HEAD
     def __init__(self, client, circuit_id, color):
         super().__init__()
         self.client = client
@@ -45,17 +41,6 @@
             ]
             print(f"Connection established for {self.client.id}: {path}")
             self.connection_ready.emit(path, self.color)
-=======
-def main():
-    dir_server= DirectoryServer(random_ipv4(),9000)
-    interesting_nodes=[]
-    temp_nodes=[]
-    compromission_rate=100
-    
-
-    dir_server.start()
-    i=0
->>>>>>> ff828761
 
 class DestroyCircuitWorker(QObject):
     """Worker to destroy a Tor circuit asynchronously"""
@@ -453,18 +438,22 @@
         return circuit_info.get('path', [])
 
 def main():
-    # Initialize servers
-    dir_server = DirectoryServer(random_ipv4(), 9000)
+    dir_server= DirectoryServer(random_ipv4(),9000)
+    interesting_nodes=[]
+    temp_nodes=[]
+    compromission_rate=100
+    
+
+    dir_server.start()
+    i=0
+
     provider_server_1 = Server("S1", random_ipv4(), 21000)
     provider_server_2 = Server("S2", random_ipv4(), 27000)
 
     # Initialize clients
     client_1 = Client("C1", random_ipv4(), 22000, 22001)
     client_2 = Client("C2", random_ipv4(), 43000, 43001)
-    client_3= Client("C3",random_ipv4(), 43001, 43002)
-
-
-<<<<<<< HEAD
+
     # Start servers in background threads
     threading.Thread(target=dir_server.start, daemon=True).start()
     threading.Thread(target=provider_server_1.start, daemon=True).start()
@@ -481,58 +470,12 @@
     editor = DynamicNetworkEditor(hosts=hosts, guards=guards, relays=relays, exits=exits, servers=servers)
     editor.setWindowTitle("Dynamic Network Editor - Click on clients to open terminal")
     editor.resize(1400, 800)
-=======
-   
-
-    if client_1.connect_to_tor_network(circuit_id = 1):
-        for node in client_1.nodes:
-            if node.compromised and node.running:
-                interesting_nodes.append(node)
-        while i<4:
-            client_1.send_message_to_tor_network(provider_server_1.ip, provider_server_1.port, "alpha", circuit_id=1)
-            i=i+1
-        i=0
-
-
-    if client_2.connect_to_tor_network(circuit_id = 1):
-        for node in client_2.nodes:
-            if node.compromised and node.running:
-                interesting_nodes.append(node)
-        
-        while i<4:
-            client_2.send_message_to_tor_network(provider_server_2.ip, provider_server_2.port, "beta", circuit_id=1)
-            i=i+1
-
-        i=0
-    if client_3.connect_to_tor_network(circuit_id = 3):
-        for node in client_3.nodes:
-            if node.compromised and node.running:
-                interesting_nodes.append(node)
-        
-        while i<4:
-            client_3.send_message_to_tor_network(provider_server_1.ip, provider_server_1.port, "beta", circuit_id=3)
-            i=i+1
-
-        for node in interesting_nodes:
-           print(node.id)
-                
-        sim = SecurityTest(interesting_nodes,compromission_rate)
-        sim.network_analysis()
-        sim.correlation_attack()
-        sim.circuit_building_attack()
-        node_source="E0"
-        ip="127.0.0.1"
-        port=sim.circuits_Explored[1][5][1]
-        sim.cellFlood_attack(node_source,ip,port)
-
->>>>>>> ff828761
 
     compromised_nodes = [
         node for group in (dir_server.guards, dir_server.exits, dir_server.relays)
         for node in group if node.compromised
     ]
 
-<<<<<<< HEAD
     editor.highlight_nodes(compromised_nodes)
 
     editor.show()
@@ -554,16 +497,6 @@
     # Make client nodes clickable to open terminal
     editor.set_node_clickable('C1', manager.on_client_click)
     editor.set_node_clickable('C2', manager.on_client_click)
-=======
-        client_1.exit_chosen.stop()
-        client_2.guard_chosen.stop()
-        
-        for node in client_2.relays_chosen:
-            node.stop()
-
-        client_2.exit_chosen.stop()
-
->>>>>>> ff828761
 
     for guard in dir_server.guards:
         manager.register_node(guard.id, guard)
