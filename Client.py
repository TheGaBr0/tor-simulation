from Cryptograpy_utils import *
from cryptography.hazmat.primitives import serialization
from cryptography.hazmat.backends import default_backend
from Directory_Server import DirectoryServer
from Node import Node
from typing import List, Optional, Dict, Tuple
from collections import defaultdict

import time
import random
import logging
import socket
from TorMessage import *
from collections import defaultdict

logging.basicConfig(
    level=logging.INFO,
    format='[%(asctime)s] (%(name)s) %(levelname)s: %(message)s',
    datefmt='%H:%M:%S'
)

class Client:
    def __init__(self, id: str, ip: str, port: int, listen_port: int, nodes, choice_algorithm='default'):
        self.id = id
        self.ip = ip
        self.choice_algorithm = choice_algorithm
        self.running =False

        self.len_of_circuit = None
   
        self.nodes = nodes
        self.handshake_enstablished = False
        
        self.bind_ip = "127.0.0.1"
        self.port = port
        self.listen_port = listen_port
        
        self.client_socket: Optional[socket.socket] = None
        self.persistent_connections: Dict[str, socket.socket] = {}
        self.server_stream_circuit_map: Dict[str, List[(int, int)]] = defaultdict(list) #Dict[socket.socket, (int, int)] = {} -> nella realtà per applicazioni

        self.circuits = defaultdict(list)
        self.circuit_relays_map: Dict[int, List[int]] = defaultdict(list)
        
        self.logger = logging.getLogger(f"Client-{self.id}")

    def get_guard(self, circuit_id):
        return self.circuits.get(circuit_id)[0]
    
    def get_relays(self, circuit_id):
        return self.circuits.get(circuit_id)[1:-1]
    
    def get_exit(self, circuit_id):
        return self.circuits.get(circuit_id)[-1]

    def determine_route(self, circuit_id):
        self.logger.info(f"Selecting a {self.len_of_circuit}-hop circuit route...")
        circuit = self.build_circuit()

        self.circuits[circuit_id].extend(circuit)
        
        route_str = "\n    → ".join([f"{n.type.upper()}:{n.id} [{n.ip}:{n.port}] ({n.owner})" for n in circuit])
        self.logger.info(f"Circuit #{circuit_id} route established:\n    → {route_str}")


    def establish_circuit(self, circuit_id):
        self.logger.info(f"Establishing circuit #{circuit_id} handshake sequence...")
        
        if not self._handshake_guard(circuit_id):
            self.logger.warning("Guard handshake failed — aborting circuit setup.")
            return False
        if not self._handshake_relay(circuit_id):
            self.logger.warning("Relay handshake failed — aborting circuit setup.")
            return False
        if not self._handshake_exit(circuit_id):
            self.logger.warning("Exit handshake failed — aborting circuit setup.")
            return False
        
        self.logger.info(f"Circuit #{circuit_id} established successfully with {self.len_of_circuit} hops.")
        return True

    

    def _handshake_guard(self, circuit_id):
        self.logger.info(f"Performing Diffie–Hellman handshake with guard node {self.get_guard(circuit_id).ip}:{self.get_guard(circuit_id).port}...")
        x1, g_x1, g_x1_bytes_encrypted = process_dh_handshake_request(self.get_guard(circuit_id).pub)
        self.g_x1, self.x1 = g_x1, x1
        create_cell = TorCell(circid=circuit_id, cmd=TorCommands.CREATE, data=encode_payload([g_x1_bytes_encrypted]))
        
        success = self._send_request("127.0.0.1", self.get_guard(circuit_id).port, create_cell.to_bytes())

        if success:
            self.logger.info("Handshake with guard succedeed")
        return success

    def _handshake_relay(self, circuit_id):

        for i, node in enumerate(self.get_relays(circuit_id)):
            self.logger.info(f"Extending circuit through relay {i+1} ({node.ip}:{node.port})...")
            x1, g_x1, g_x1_bytes_encrypted = process_dh_handshake_request(node.pub)
            self.g_x1, self.x1 = g_x1, x1
            
            payload = encode_payload([g_x1_bytes_encrypted, data_to_bytes(node.port), data_to_bytes(node.ip)], is_relay=True)
            
            relay = RelayCommands.EXTEND
            streamid = data_to_bytes(0)
            digest = calculate_digest(self.circuit_relays_map[circuit_id][-1])
            payload = payload

            for K in self.circuit_relays_map[circuit_id]:
                relay, _ = aes_ctr_encrypt(relay, K, "forward")
                streamid, _ = aes_ctr_encrypt(streamid, K, "forward")
                digest, _ = aes_ctr_encrypt(digest, K, "forward")
                payload, _ = aes_ctr_encrypt(payload, K, "forward")
            
            relay_cell = TorCell(circid=circuit_id, cmd=TorCommands.RELAY, relay=relay, 
                            streamid=streamid, digest=digest, data=payload)
            
            success = self._send_request("127.0.0.1", self.get_guard(circuit_id).port, relay_cell.to_bytes())

            if not success:
                return success
            else:
                self.logger.info(f"Relay {i+1} extension succeeded.")
        
        return success

    def _handshake_exit(self, circuit_id):
        self.logger.info(f"Extending circuit to exit node {self.get_exit(circuit_id).ip}:{self.get_exit(circuit_id).port}...")
        x1, g_x1, g_x1_bytes_encrypted = process_dh_handshake_request(self.get_exit(circuit_id).pub)
        self.g_x1, self.x1 = g_x1, x1
        
        payload = encode_payload([g_x1_bytes_encrypted, data_to_bytes(self.get_exit(circuit_id).port), data_to_bytes(self.get_exit(circuit_id).ip)], is_relay=True)
        
        relay = RelayCommands.EXTEND
        streamid = data_to_bytes(0)
        digest = calculate_digest(self.circuit_relays_map[circuit_id][-1])
        payload = payload

        for K in self.circuit_relays_map[circuit_id]:
            relay, _ = aes_ctr_encrypt(relay, K, "forward")
            streamid, _ = aes_ctr_encrypt(streamid, K, "forward")
            digest, _ = aes_ctr_encrypt(digest, K, "forward")
            payload, _ = aes_ctr_encrypt(payload, K, "forward")
        
        relay_cell = TorCell(circid=circuit_id, cmd=TorCommands.RELAY, relay=relay, 
                            streamid=streamid, digest=digest, data=payload)
        
        success = self._send_request("127.0.0.1", self.get_guard(circuit_id).port, relay_cell.to_bytes())
        
        if success:
            self.logger.info("Exit node handshake completed.")

        return success

    def connect_to_tor_network(self, circuit_id, len_of_circuit=3):
        if circuit_id in self.circuits:
            self.logger.warning(f"Circuit ID {circuit_id} already exists. Skipping new connection.")
            return
        self.len_of_circuit = len_of_circuit
        self.logger.info(f"Connecting to Tor network with {len_of_circuit}-hop circuit...")
        
        self.determine_route(circuit_id)
        self.handshake_enstablished = self.establish_circuit(circuit_id)
        
        if self.handshake_enstablished:
            self.logger.info(f"Connection to Tor network established via circuit #{circuit_id}.")
        else:
            self.logger.error(f"Failed to connect to Tor network (circuit #{circuit_id}).")
        return self.handshake_enstablished

    
    def destroy_circuit(self, circuit_id):

        self.logger.info(f"Tearing down circuit #{circuit_id}...")

        destroy_cell = TorCell(circid=circuit_id, cmd=TorCommands.DESTROY, data=b'null')
        sock = self.persistent_connections.get(f"127.0.0.1:{self.get_guard(circuit_id).port}")

        if not sock:
            self.logger.warning(f"No connection found for circuit {circuit_id}")
            return False

        # Send destroy message
        sock.send(destroy_cell.to_bytes())

        # Wait for destroy to propagate through the circuit
        time.sleep(2)

        # Remove tuples from each list where tuple[0] == circuit_id
        for lst in self.server_stream_circuit_map.values():
            # Filter in-place: keep only tuples whose first element != circuit_id
            lst[:] = [tup for tup in lst if tup[0] != circuit_id]

        self.circuit_relays_map.pop(circuit_id, None)

        # Check if any other circuits are using the same guard connection
        other_circuits_using_guard = [
            cid for cid in self.circuit_relays_map.keys() 
            if cid != circuit_id
        ]

        # Only close the connection if no other circuits are using it
        if not other_circuits_using_guard:
            self.persistent_connections.pop(f"127.0.0.1:{self.get_guard(circuit_id).port}", None)
            sock.close()
            print(f"Closed connection to guard (no other circuits using it)")
        else:
            print(f"Keeping connection to guard (other circuits: {other_circuits_using_guard})")

        self.circuits.pop(circuit_id)

        self.logger.info(f"Circuit #{circuit_id} destroyed successfully.")
        return True

    def send_message_to_tor_network(self, server_ip: str, server_port: int, payload: str, circuit_id: int):

        if circuit_id not in self.circuits:
            self.logger.warning(f"Circuit #{circuit_id} not found. Message aborted.")
            return

        value_list = self.server_stream_circuit_map.get(f"{server_ip}:{server_port}")
        if not value_list or all(tup[0] != circuit_id for tup in value_list):            
            success = self.enstablish_connection_with_server(server_ip, server_port, circuit_id)
            if(success):
                self.logger.info(f"Sending application data through circuit #{circuit_id} to {server_ip}:{server_port}...")
            else:
                self.logger.info(f"Couldn't enstablish connection through circuit #{circuit_id} to {server_ip}:{server_port}...")
        else:
            success = True

        if(success):
            self.send_message_to_server(server_ip, server_port, payload, circuit_id)

    def enstablish_connection_with_server(self, server_ip: str, server_port: int, circuit_id: int) -> bool:
        
        payload = encode_payload([data_to_bytes(server_ip), data_to_bytes(server_port)], is_relay=True)

        used_stream_ids = {item[1] for lst in self.server_stream_circuit_map.values() for item in lst}
        random_stream_id = self._random_stream_id(used_stream_ids)

        self.server_stream_circuit_map[f"{server_ip}:{server_port}"].append((circuit_id, random_stream_id))

        relay = RelayCommands.BEGIN
        streamid = data_to_bytes(data_to_bytes(random_stream_id))
        digest = calculate_digest(self.circuit_relays_map[circuit_id][-1])
        payload = payload

        for K in self.circuit_relays_map[circuit_id]:
            relay, _ = aes_ctr_encrypt(relay, K, "forward")
            streamid, _ = aes_ctr_encrypt(streamid, K, "forward")
            digest, _ = aes_ctr_encrypt(digest, K, "forward")
            payload, _ = aes_ctr_encrypt(payload, K, "forward")
        
        relay_cell = TorCell(circid=circuit_id, cmd=TorCommands.RELAY, relay=relay, 
                        streamid=streamid, digest=digest, data=payload)
        
        success = self._send_request("127.0.0.1", self.get_guard(circuit_id).port, relay_cell.to_bytes())
        

        return success
    
    def send_message_to_server(self, server_ip: str, server_port: int, payload: str, circuit_id: int) -> bytes:
        payload = encode_payload([data_to_bytes(payload)], is_relay=True)

        key = f"{server_ip}:{server_port}"
        streamid = None

        tuple_list = self.server_stream_circuit_map.get(key, [])

        for tup in tuple_list:
            if tup[0] == circuit_id:
                streamid = tup[1]
                break

        if streamid is None:
            # circuit_id not found
            raise ValueError(f"Circuit ID {circuit_id} not found for {key}")

        relay = RelayCommands.DATA
        streamid = data_to_bytes(streamid)
        digest = calculate_digest(self.circuit_relays_map[circuit_id][-1])
        payload = payload

        for K in self.circuit_relays_map[circuit_id]:
            relay, _ = aes_ctr_encrypt(relay, K, "forward")
            streamid, _ = aes_ctr_encrypt(streamid, K, "forward")
            digest, _ = aes_ctr_encrypt(digest, K, "forward")
            payload, _ = aes_ctr_encrypt(payload, K, "forward")
        
        relay_cell = TorCell(circid=circuit_id, cmd=TorCommands.RELAY, relay=relay, 
                            streamid=streamid, digest=digest, data=payload)
        
        
        success = self._send_request("127.0.0.1", self.get_guard(circuit_id).port, relay_cell.to_bytes())

    def _send_request(self, server_ip: str, server_port: int, payload: bytes) -> bool:
        destination_key = f"{server_ip}:{server_port}"
        self.logger.debug(f"Sending Tor cell to {destination_key}...")

        if destination_key in self.persistent_connections:
            try:
                sock = self.persistent_connections[destination_key]
                sock.sendall(payload)
                response_data = sock.recv(512)
                
                if response_data:
                    self.logger.debug(f"Received response from {destination_key}")
                    return self._process_message(response_data)
                else:
                    self.logger.warning("No response received from existing connection")
                    # Rimuovi connessione non funzionante
                    del self.persistent_connections[destination_key]
            except Exception as e:
                self.logger.warning(f"Errore su connessione esistente a {destination_key}: {e}")
                # Rimuovi connessione non funzionante
                if destination_key in self.persistent_connections:
                    del self.persistent_connections[destination_key]
        
        # Crea nuova connessione se non esiste o quella esistente è fallita
        try:
            sock = socket.socket(socket.AF_INET, socket.SOCK_STREAM)
            sock.connect((server_ip, server_port))
            
            # AGGIUNTA: salva la nuova connessione per riutilizzo
            self.persistent_connections[destination_key] = sock
            
            sock.sendall(payload)
            response_data = sock.recv(512)
            
            if response_data:
                self.logger.debug(f"Received response from {destination_key}")
                return self._process_message(response_data)
            else:
                self.logger.warning("No response received from server")
                
        except socket.timeout:
            self.logger.error("Request timeout")
        except Exception as e:
            self.logger.error(f"Error in _send_request: {e}")
        return False
    
    
    def close_connections(self):
        """Chiude tutte le connessioni persistenti"""
        for conn in self.persistent_connections.values():
            try:
                conn.shutdown(socket.SHUT_RDWR)
                conn.close()
            except:
                pass
        self.persistent_connections.clear()
        self.logger.info("Tutte le connessioni persistenti chiuse")

    def _process_message(self, data: bytes) -> bool:
        try:

            cell = TorCell.from_bytes(data)
            
            circ_id = int.from_bytes(cell.circid)
            
            if cell.cmd == TorCommands.CREATED:
                self.logger.info(f"[Circuit {circ_id}] Received CREATED cell.")

                decoded_payload = decode_payload(cell.data, 2)
                g_y1_bytes, H_K1_toCheck = decoded_payload[0], decoded_payload[1]
                
                g_y1 = int.from_bytes(g_y1_bytes, 'big')
                self.circuit_relays_map[int.from_bytes(cell.circid)].append(pow(g_y1, self.x1, DH_PRIME))
                H_K1 = process_dh_handshake_final(g_y1_bytes, self.x1)

                #print(f"Confronto chiavi:\n{H_K1.hex()}\n{H_K1_toCheck.hex()}\nUguaglianza: {H_K1_toCheck == H_K1}")
                return H_K1_toCheck == H_K1
            
            if cell.cmd == TorCommands.RELAY:
                relay, streamid, digest, data = cell.relay_command, cell.streamid, cell.digest, cell.data
                self.logger.debug(f"[Circuit {circ_id}] Received RELAY cell. Attempting layered decryption...")


                keys_list = [k for k in self.circuit_relays_map[int.from_bytes(cell.circid)]]

                for K in keys_list:  

                    relay = aes_ctr_decrypt(relay, K, "backward")
                    streamid = aes_ctr_decrypt(streamid, K, "backward")
                    digest = aes_ctr_decrypt(digest, K, "backward")
                    data = aes_ctr_decrypt(data, K, "backward")
                    
                    if not self._is_handshake_completed(int.from_bytes(cell.circid)):
                        
                        try:
                            
                            decoded_payload = decode_payload(data, 2)
                            g_y1_bytes, H_K2_toCheck = decoded_payload[0], decoded_payload[1]

                            g_y1 = int.from_bytes(g_y1_bytes, 'big')
                            H_K = process_dh_handshake_final(g_y1_bytes, self.x1)
                            
                            if H_K == H_K2_toCheck:
                                #self.logger.info(f"Confronto chiavi avvenuto con successo:\n{H_K.hex()}\n{H_K2_toCheck.hex()}")
                                self.circuit_relays_map[int.from_bytes(cell.circid)].append(pow(g_y1, self.x1, DH_PRIME))
                                return True
                        except Exception:
                            continue
                
                match relay:
                    case RelayCommands.CONNECTED:
                        self.logger.info(f"[Circuit {circ_id}] Received CONNECTED cell.")
                        return True
                    case RelayCommands.END:
                        self.logger.warning(f"[Circuit {circ_id}] Received CONNECTED cell. Stream closed.")
                        return False
                    case RelayCommands.DATA:
                        message = decode_payload(data,1)[0].decode('utf-8')
                        self.logger.info(f"[Circuit {circ_id}] Received DATA cell, message: {message}, stream id:  {int.from_bytes(streamid)}")
                        return True

                        
        except Exception as e:
            self.logger.error(f"Errore processando messaggio: {e}")
        return False
    
    def _is_handshake_completed(self, circuit_id):
        keys_list = [k for k in self.circuit_relays_map[circuit_id]]
        return len(keys_list) == self.len_of_circuit
    
    def _random_stream_id(self, used_ids):
        """
        Generate a random Tor stream ID (valid range: 1 to 2^31 - 1).
        """
        while True:
            stream_id = random.randint(1, 2**16 - 1)
            if stream_id not in used_ids:
                return stream_id



    def _select_best_node(self, nodes: list[Node], 
                     bandwidth_weight: float = 0.95,
                     uptime_weight: float = 0.05,
                     top_n: int = 3) -> Node:
        """
        Select the best node from a list based on weighted bandwidth and uptime.
        
        Args:
            nodes: List of nodes to select from
            bandwidth_weight: Weight for bandwidth (default: 0.7)
            uptime_weight: Weight for uptime (default: 0.3)
            top_n: Number of top candidates to randomly choose from (default: 5)
        
        Returns:
            Randomly selected node from top N candidates
        
        Raises:+
            ValueError: If nodes list is empty
        """
        if not nodes:
            raise ValueError("Cannot select from empty node list")
        
        # Calculate weighted scores
        scored_nodes = [
            (node, node.band_width * bandwidth_weight + node.uptime * uptime_weight) 
            for node in nodes
        ]
        
        # Sort by score and take top N
        sorted_nodes = sorted(scored_nodes, key=lambda x: x[1], reverse=True)
        top_scored = sorted_nodes[:top_n]
                
        top_candidates = [node for node, _ in top_scored]
<<<<<<< HEAD

        for node in top_candidates:
            print(node.type+","+node.id+";")
=======
        for node in top_candidates:
            score = node.band_width * bandwidth_weight + node.uptime * uptime_weight
            print(node.type + "," + node.id + "; Score: " + str(score))
>>>>>>> 9afcaf6e

        selected = random.choice(top_candidates)
        
        return selected


    def _get_16_subnet(self, ip: str) -> str:
        """
        Extract the /16 subnet from an IP address.
        
        Args:
            ip: IP address string (e.g., '192.168.1.1')
        
        Returns:
            /16 subnet (e.g., '192.168')
        """
        return '.'.join(ip.split('.')[:2])


    def _filter_available_nodes(self, node_type: str, 
                                exclude_owners: set, 
                                exclude_subnets: set) -> list[Node]:
        """
        Filter nodes by type and exclusion criteria.
        
        Args:
            node_type: Type of node to filter ('guard', 'relay', 'exit')
            exclude_owners: Set of owners to exclude
            exclude_subnets: Set of /16 subnets to exclude
        
        Returns:
            List of available nodes matching criteria
        """
        return [
            node for node in self.nodes 
            if node.type == node_type 
            and node.owner not in exclude_owners
            and self._get_16_subnet(node.ip) not in exclude_subnets
        ]


    def build_circuit(self) -> list[Node]:
        """
        Build a circuit with diverse nodes to enhance anonymity.
        
        The circuit consists of:
        - 1 guard node (entry)
        - N relay nodes (middle, where N = len_of_circuit - 2)
        - 1 exit node
        
        Diversity constraints:
        - No two nodes share the same owner
        - No two nodes share the same /16 subnet
        
        Returns:
            List of nodes forming the circuit
        
        Raises:
            ValueError: If circuit length < 3 or insufficient diverse nodes available
        """
        if self.len_of_circuit < 3:
            raise ValueError("Circuit length must be at least 3 nodes")
        
        circuit = []
        used_owners = set()
        used_subnets = set()
        
        # Step 1: Select guard node
        # Reuse existing guard if circuits already exist
        if self.circuits:
            first_key = next(iter(self.circuits))
            guard = self.get_guard(first_key)
        else:
            available_guards = self._filter_available_nodes("guard", used_owners, used_subnets)
            if not available_guards:
                raise ValueError("No available guard nodes")
            guard = self._select_best_node(available_guards)
        
        circuit.append(guard)
        used_owners.add(guard.owner)
        used_subnets.add(self._get_16_subnet(guard.ip))
        
        # Step 2: Select relay nodes
        num_relays = self.len_of_circuit - 2
        
        for i in range(num_relays):
            available_relays = self._filter_available_nodes("relay", used_owners, used_subnets)
            
            if not available_relays:
                raise ValueError(
                    f"No available relays for position {i + 2} in circuit. "
                    f"Used owners: {len(used_owners)}, Used subnets: {len(used_subnets)}"
                )
            
            relay = self._select_best_node(available_relays)
            circuit.append(relay)
            used_owners.add(relay.owner)
            used_subnets.add(self._get_16_subnet(relay.ip))
        
        # Step 3: Select exit node
        available_exits = self._filter_available_nodes("exit", used_owners, used_subnets)
        
        if not available_exits:
            raise ValueError(
                f"No available exits for circuit. "
                f"Used owners: {len(used_owners)}, Used subnets: {len(used_subnets)}"
            )
        
        exit_node = self._select_best_node(available_exits)
        circuit.append(exit_node)
        
        return circuit<|MERGE_RESOLUTION|>--- conflicted
+++ resolved
@@ -468,15 +468,9 @@
         top_scored = sorted_nodes[:top_n]
                 
         top_candidates = [node for node, _ in top_scored]
-<<<<<<< HEAD
-
-        for node in top_candidates:
-            print(node.type+","+node.id+";")
-=======
         for node in top_candidates:
             score = node.band_width * bandwidth_weight + node.uptime * uptime_weight
             print(node.type + "," + node.id + "; Score: " + str(score))
->>>>>>> 9afcaf6e
 
         selected = random.choice(top_candidates)
         
