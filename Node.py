from Cryptograpy_utils import *
import threading
import socket
import logging
from typing import Optional, Dict
import ipaddress
import json
from TorMessage import *
import base64
from RoutingEntry import RoutingEntry
import time
from typing import Tuple

# Larghezza di banda rappresentata dai valori: 0: bassa, 1. media, 2:alta
logging.basicConfig(level=logging.INFO, format='%(asctime)s - %(name)s - %(levelname)s - %(message)s')

class Node:
    def __init__(self, node_id: str, node_type: str, ip_address: str, band_width: int, 
                 owner: str, port: int, compromise: bool):
        self.id = node_id
        self.ip = ip_address
        self.type = node_type
        self._priv, self.pub = gen_rsa_keypair()
        self.compromised = compromise
        self.band_width = band_width
        self.owner = owner
        self.timing_data:List[float]=[]
        
        self.bind_ip = "127.0.0.1"
        self.port = port
        self.server_socket: Optional[socket.socket] = None
        self.running = False
        self.cnt=0
        self.first=True

        self.routing_table: List[RoutingEntry] = []
        self.persistent_connections: Dict[str, socket.socket] = {}

        #serve per exit
        self.circuit_stream_socket_map: Dict[(int, int), socket.socket] = {}
        self.circuit_building_compromisation: List[
            Tuple[str, float, int, Tuple[str, int], int, Tuple[str, int]]
            ] =[]       
        self.logger = logging.getLogger(f"Nodo-{self.id}")

    def __str__(self):
        bandwidth_labels = {0: "bassa", 1: "media", 2: "alta"}
        return (f"Node(id='{self.id}', type='{self.type}', ip='{self.ip}:{self.port}', "
                f"bandwidth='{bandwidth_labels.get(self.band_width, 'sconosciuta')}', "
                f"owner='{self.owner}', status='{'attivo' if self.running else 'inattivo'}', "
                f"security='{'compromesso' if self.compromised else 'sicuro'}')")

    def start(self):
        if self.running:
            self.logger.warning("Nodo già attivo")
            return
            
        try:
            self.server_socket = socket.socket(socket.AF_INET, socket.SOCK_STREAM)
            self.server_socket.setsockopt(socket.SOL_SOCKET, socket.SO_REUSEADDR, 1)
            self.server_socket.bind((self.bind_ip, self.port))
            self.server_socket.listen(5)
            self.running = True
            
            self.server_thread = threading.Thread(target=self._node_loop, daemon=True)
            self.server_thread.start()
            
        except Exception as e:
            self.logger.error(f"Errore nell'avvio del nodo: {e}")
            self.stop()

    def stop(self):
        self.running = False

        for conn in self.persistent_connections.values():
            try:
                conn.shutdown(socket.SHUT_RDWR)
                conn.close()
            except:
                pass
        self.persistent_connections.clear()
    
        
        if self.server_socket:
            try:
                self.server_socket.shutdown(socket.SHUT_RDWR)
                self.server_socket.close()
            except Exception as e:
                self.logger.debug(f"Errore chiusura server socket: {e}")
            finally:
                self.server_socket = None
                
        if hasattr(self, 'server_thread') and self.server_thread.is_alive():
            self.server_thread.join(timeout=2.0)
            if self.server_thread.is_alive():
                self.logger.warning("Server thread non terminato entro timeout")
                
        self.logger.info("Nodo fermato")

    def _node_loop(self):
        while self.running:
            try:
                client_socket, addr = self.server_socket.accept()
                
                client_thread = threading.Thread(target=self._handle_connection, 
                                                args=(client_socket, addr), daemon=True)
                client_thread.start()
            except socket.timeout:
                continue
            except Exception as e:
                if self.running:
                    self.logger.error(f"Errore nel server loop: {e}")

    def _handle_connection(self, client_socket: socket.socket, addr):
        client_id = f"{addr[0]}:{addr[1]}"
        
        self.persistent_connections[client_id] = client_socket

        try:
            while self.running:  # MODIFICA: loop per mantenere connessione aperta
                data = client_socket.recv(4096)
                if(self.compromised):
                        self.compromised_log()
                
                if not data:
                    self.logger.info(f"Client {client_id} ha chiuso la connessione")
                    break
                    
                response_data = self._process_message(data, addr[0], addr[1], "forward")

                if response_data:

                    client_socket.sendall(response_data)

                    if(self.compromised):
                        self.compromised_log()
                
        except socket.timeout:
            self.logger.error(f"Timeout gestione client {client_id}")
        except Exception as e:
            self.logger.error(f"Errore gestione client {client_id}: {e}")
        finally:
            if client_id in self.persistent_connections:
                del self.persistent_connections[client_id]
            try:
                client_socket.close()
                self.logger.info(f"Connessione chiusa con {client_id}")
            except Exception as e:
                self.logger.debug(f"Errore chiusura connessione con {client_id}: {e}")

<<<<<<< HEAD
    def remove_circuit(self, routing_entry):
        affected_sockets = set()

        # Record sockets involved with entry
        src_ip, src_port = routing_entry.get_source_coords()
        dst_ip, dst_port = routing_entry.get_dest_coords()

        if src_ip and src_port:
            affected_sockets.add(f"{src_ip}:{src_port}")
        if dst_ip and dst_port:
            affected_sockets.add(f"{dst_ip}:{dst_port}")

        self.routing_table.remove(routing_entry)

        # Step 3: For each affected socket, check if it's still used elsewhere
        for sock_id in affected_sockets:
            still_used = any(
                sock_id in (
                    f"{e.get_source_coords()[0]}:{e.get_source_coords()[1]}",
                    f"{e.get_dest_coords()[0]}:{e.get_dest_coords()[1]}"
                )
                for e in self.routing_table
            )
            if not still_used and sock_id in self.persistent_connections:
                sock = self.persistent_connections.pop(sock_id)
                sock.shutdown(socket.SHUT_RDWR)
                self.logger.info(f"Closed and removed socket {sock_id}")
=======
    def compromised_log(self):
        self.timing_data.append(time.time())
>>>>>>> ff828761

    def _process_message(self, data, ip, port, direction):
        try:
            
            cell = TorCell.from_bytes(data)
                
            if cell.cmd == TorCommands.CREATE:
                return self._handle_create(cell, ip, port)
            elif cell.cmd == TorCommands.CREATED:
                return self._handle_created(cell, ip, port)
            elif cell.cmd == TorCommands.RELAY:
                return self._handle_relay(cell, ip, port, direction)
            elif cell.cmd == TorCommands.DESTROY:
                
                routing_entry = next(
                    (entry for entry in self.routing_table
                    if entry.get_in_circ_id() == int.from_bytes(cell.circid)
                    and entry.get_source_coords() == (ip, port)),
                    None  # default if no match is found
                )

                if self.type != "exit":
                    self.logger.info(f"Destroying circuit {routing_entry.get_in_circ_id()}-{routing_entry.get_out_circ_id()}...")

                    destroy_cell = TorCell(circid=routing_entry.get_out_circ_id(), cmd=TorCommands.DESTROY, data=b'null')
                    forward_sock = self.persistent_connections.get(f"127.0.0.1:{routing_entry.get_dest_coords()[1]}")
                    forward_sock.send(destroy_cell.to_bytes())

                    self.remove_circuit(routing_entry)

                    self.logger.info("Destroyed...")


                else:
                    self.logger.info(f"Destroying circuit {routing_entry.get_out_circ_id()}")

                    self.remove_circuit(routing_entry)
                    
                    # Collect keys to remove
                    keys_to_remove = [
                        key for key in self.circuit_stream_socket_map.keys()
                        if key[0] == routing_entry.get_in_circ_id()
                    ]

                    # Now safely remove them
                    for key in keys_to_remove:
                        self.circuit_stream_socket_map.pop(key)
                    self.logger.info("Destroyed...")


                
        except Exception as e:
            self.logger.error(f"Error processing message: {e}")
        return None

    def _handle_create(self, cell, ip, port):
        
        g_x1_bytes_encrypted = decode_payload(cell.data, 1)[0]
        g_x1_bytes_decrypted = rsa_decrypt(self._priv, g_x1_bytes_encrypted)
        
        y1, g_y1, H_K, K = process_dh_handshake_response(g_x1_bytes_decrypted)

        new_routing_entry = RoutingEntry(ip, port, int.from_bytes(cell.circid), 
                                               self.allocate_circ_id_for_outgoing(int.from_bytes(cell.circid)+1), K)
        self.routing_table.append(new_routing_entry)

        if not self.first:
              self.cnt+=1
              self.incr=0
        self.first=True

        created_cell = TorCell(circid=new_routing_entry.get_in_circ_id(), cmd=TorCommands.CREATED,
                              data=encode_payload([data_to_bytes(g_y1), H_K]))
        return created_cell.to_bytes()
    

    def flood_circuit(self, ip, port, n=90, delay=None):
        sock = socket.socket(socket.AF_INET, socket.SOCK_STREAM)
        sock.connect((ip, port))    # usa ip passato alla funzione
        try:
            for i in range(n):
                # genera un payload DH valido come fai altrove
                x1, g_x1, g_x1_bytes_encrypted = process_dh_handshake_request(self.pub)
                create_cell = TorCell(circid=(99).to_bytes(2, 'big'),
                                    cmd=TorCommands.CREATE,
                                    data=encode_payload([g_x1_bytes_encrypted]))
                sock.sendall(create_cell.to_bytes())

                if delay:
                    time.sleep(delay)
        finally:
            sock.close()

               
           
               
              
         

    def _handle_created(self, cell,ip, port):
        
        decoded_payload = decode_payload(cell.data, 2)
        g_y1_bytes, H_K_TO_BE_FORWARDED = decoded_payload[0], decoded_payload[1]

        
        K, in_circ_id = next(
                        ((entry.get_session_key(), entry.get_in_circ_id()) for entry in self.routing_table
                        if entry.get_out_circ_id() == int.from_bytes(cell.circid)),
                        (None, None)  # default if no match is found
        )
        
        # Encrypt response
        relay_encrypted, _ = aes_ctr_encrypt(RelayCommands.EXTENDED, K, "backward")
        streamid_encrypted, _ = aes_ctr_encrypt(data_to_bytes(0), K, "backward")
        digest_encrypted, _ = aes_ctr_encrypt(calculate_digest(K), K, "backward")
        payload_encrypted, _ = aes_ctr_encrypt(encode_payload([g_y1_bytes, H_K_TO_BE_FORWARDED]), K, "backward")
        
        relay_cell = TorCell(circid=in_circ_id, cmd=TorCommands.RELAY, relay=relay_encrypted,
                           streamid=streamid_encrypted, digest=digest_encrypted, data=payload_encrypted)
        

        return relay_cell.to_bytes()

    def _handle_relay(self, cell, ip, port, direction):
        if direction == "backward":
            return self._handle_relay_backward(cell, ip, port)
        elif direction == "forward":
            return self._handle_relay_forward(cell, ip, port)
        else: return None

    def _handle_relay_backward(self, cell, ip, port):
        
        routing_entry = next(
                    (entry for entry in self.routing_table
                    if entry.get_out_circ_id() == int.from_bytes(cell.circid)
                    and entry.get_source_coords() == (ip, port)),
                    None  # default if no match is found
                )

        K = routing_entry.get_session_key()
        
        relay_encrypted, _ = aes_ctr_encrypt(cell.relay, K, "backward")
        streamid_encrypted, _ = aes_ctr_encrypt(cell.stream_id, K, "backward")
        digest_encrypted, _ = aes_ctr_encrypt(cell.digest, K, "backward")
        payload_encrypted, _ = aes_ctr_encrypt(cell.payload, K, "backward")
        
        relay_cell = TorCell(circid=routing_entry.get_in_circ_id(), cmd=TorCommands.RELAY,
                           relay=relay_encrypted, streamid=streamid_encrypted,
                           digest=digest_encrypted, data=payload_encrypted)
        return relay_cell.to_bytes()

    def _handle_relay_forward(self, cell, ip, port):


        # Find session key and decrypt
        routing_entry = next(
                    (entry for entry in self.routing_table
                    if entry.get_in_circ_id() == int.from_bytes(cell.circid)
                    and entry.get_source_coords() == (ip, port)),
                    None  # default if no match is found
                )
        
        K = routing_entry.get_session_key()

        relay_decrypted = aes_ctr_decrypt(cell.relay_command, K, "forward")
        streamid_decrypted = aes_ctr_decrypt(cell.streamid, K, "forward")
        digest_decrypted = aes_ctr_decrypt(cell.digest, K, "forward")
        payload_decrypted = aes_ctr_decrypt(cell.data, K, "forward")
        
        if digest_decrypted == calculate_digest(K):
            if relay_decrypted == RelayCommands.EXTEND:
                return self._forward_create(routing_entry, payload_decrypted, ip, port)
            elif relay_decrypted == RelayCommands.BEGIN:
                return self._connect_to_server(routing_entry, streamid_decrypted, payload_decrypted, ip, port)
            elif relay_decrypted == RelayCommands.DATA:
 
                dst_socket = self.circuit_stream_socket_map.get((routing_entry.get_in_circ_id(), int.from_bytes(streamid_decrypted)))
                if self.compromised:
                        self.compromised_log()
                        
                dst_socket.send(payload_decrypted)  
                response_data = dst_socket.recv(1000000)
                if(self.compromised):
                        self.compromised_log()
                if response_data:
                    # Encrypt the response for backward transmission
                    relay_encrypted, _ = aes_ctr_encrypt(RelayCommands.DATA, K, "backward")
                    streamid_encrypted, _ = aes_ctr_encrypt(streamid_decrypted, K, "backward")
                    digest_encrypted, _ = aes_ctr_encrypt(calculate_digest(K), K, "backward")
                    payload_encrypted, _ = aes_ctr_encrypt(response_data, K, "backward")
                    
                    # Create RELAY DATA cell with server response
                    data_cell = TorCell(circid=routing_entry.get_in_circ_id(), cmd=TorCommands.RELAY, 
                                    relay=relay_encrypted, streamid=streamid_encrypted,
                                    digest=digest_encrypted, data=payload_encrypted)
                    return data_cell.to_bytes()
                else:
                    return None
        else:
            return self._forward_relay(routing_entry, relay_decrypted, streamid_decrypted, 
                                      digest_decrypted, payload_decrypted, ip, port)

    def _connect_to_server(self, routing_entry, streamid, payload, ip, port):

        decoded_payload = decode_payload(payload, 2)

        ip_bytes, port_bytes = decoded_payload[0], decoded_payload[1]

        port = int.from_bytes(port_bytes)
        
        ip_str = str(ipaddress.IPv4Address(ip_bytes))
        if(self.compromised):
                        self.compromised_log()

        response = self._forward_message("127.0.0.1", port, encode_payload([data_to_bytes("test")]))
        if(self.compromised):
                        self.compromised_log()

        K = routing_entry.get_session_key()
                
        streamid_encrypted, _ = aes_ctr_encrypt(streamid, K, "backward")
        digest_encrypted, _ = aes_ctr_encrypt(calculate_digest(K), K, "backward")
        payload_encrypted, _ = aes_ctr_encrypt(response, K, "backward")

        if self.compromised:
            if len(self.circuit_building_compromisation)<len(self.routing_table):
                                new_entry=[
                                     self.type,
                                     time.time(),routing_entry.in_circ_id,routing_entry.source_coords,routing_entry.out_circ_id,(ip,port),
                                ]
                                self.circuit_building_compromisation.append(new_entry)

        
        if response:

            routing_entry.set_dest_coords("127.0.0.1", port)
            self.circuit_stream_socket_map[(routing_entry.get_in_circ_id(), int.from_bytes(streamid))] = self.persistent_connections.get(f"{ip}:{port}")

            relay_encrypted, _ = aes_ctr_encrypt(RelayCommands.CONNECTED, K, "backward")
            connected_cell = TorCell(circid=routing_entry.get_in_circ_id(), cmd=TorCommands.RELAY, relay=relay_encrypted,
                            streamid=streamid_encrypted, digest=digest_encrypted, data=payload_encrypted)
            return connected_cell.to_bytes()
        else:
            self.logger.info("Connessione con server fallita: inoltro END")
            relay_encrypted, _ = aes_ctr_encrypt(RelayCommands.END, K, "backward")
            end_cell = TorCell(circid=routing_entry.get_in_circ_id(), cmd=TorCommands.RELAY, relay=relay_encrypted,
                            streamid=streamid_encrypted, digest=digest_encrypted, data=payload_encrypted)
            return end_cell.to_bytes()

    def _forward_create(self, routing_entry, payload_decrypted, src_ip, src_port):
        decoded_payload = decode_payload(payload_decrypted, 3)
        g_x1_bytes_encrypted, port_bytes, ip_bytes = decoded_payload[0], decoded_payload[1], decoded_payload[2]
        
        port = int.from_bytes(port_bytes)
        ip_str = str(ipaddress.IPv4Address(ip_bytes))

        routing_entry.set_dest_coords("127.0.0.1", port)
        
        create_cell = TorCell(circid=routing_entry.get_out_circ_id(), cmd=TorCommands.CREATE,
                             data=encode_payload([g_x1_bytes_encrypted]))
        if(self.compromised):
                        self.compromised_log()
        response_data = self._forward_message("127.0.0.1", port, create_cell.to_bytes())
        if(self.compromised):
                        self.compromised_log()
        return self._process_message(response_data, src_ip, src_port, "forward") if response_data else None

    def _forward_relay(self, routing_entry, relay_decrypted, streamid_decrypted, digest_decrypted, payload_decrypted, src_ip, src_port):
        
        relay_cell = TorCell(circid=routing_entry.get_out_circ_id(), cmd=TorCommands.RELAY,
                           relay=relay_decrypted, streamid=streamid_decrypted,
                           digest=digest_decrypted, data=payload_decrypted)
        
        if self.compromised:
            if len(self.circuit_building_compromisation)<len(self.routing_table):
                                new_entry=[
                                     self.type,
                                     time.time(),routing_entry.in_circ_id,(src_ip,src_port),routing_entry.out_circ_id,routing_entry.dest_coords,
                                ]
                                self.circuit_building_compromisation.append(new_entry)
        if(self.compromised):
                        self.compromised_log()
        response_data = self._forward_message("127.0.0.1", routing_entry.get_dest_coords()[1], relay_cell.to_bytes())
        if(self.compromised):
                        self.compromised_log()
        return self._process_message(response_data, src_ip, src_port, "backward") if response_data else None

    def _forward_message(self, destination_ip: str, port: int, data):

        destination_key = f"{destination_ip}:{port}"

        if destination_key in self.persistent_connections:
            try:
                sock = self.persistent_connections[destination_key]
                if(self.compromised):
                        self.compromised_log()
                sock.send(data)
                if(self.compromised):
                        self.compromised_log()
                response_data = sock.recv(1000000)
                return response_data if response_data else None
            except Exception as e:
                self.logger.warning(f"Errore su connessione esistente a {destination_key}: {e}")
                # Rimuovi connessione non funzionante
                del self.persistent_connections[destination_key]

        # Crea nuova connessione se non esiste o quella esistente è fallita
        try:
            sock = socket.socket(socket.AF_INET, socket.SOCK_STREAM)
            sock.connect((destination_ip, port))
            
            # AGGIUNTA: salva la nuova connessione per riutilizzo

            self.persistent_connections[destination_key] = sock
            if(self.compromised):
                       self.compromised_log()
            sock.send(data)
            if(self.compromised):
                        self.compromised_log()
            response_data = sock.recv(1000000)
            return response_data if response_data else None
        except Exception as e:
            self.logger.error(f"Errore invio messaggio a {destination_ip}:{port}: {e}")
            return None
        
    def allocate_circ_id_for_outgoing(self, out_conn):
        used = {entry.get_out_circ_id() for entry in self.routing_table}

        if out_conn not in used:
            return out_conn
        else:
            for candidate in range(out_conn, 65536):
                if candidate not in used:
                    return candidate
            raise RuntimeError("No free circ_id")<|MERGE_RESOLUTION|>--- conflicted
+++ resolved
@@ -148,7 +148,6 @@
             except Exception as e:
                 self.logger.debug(f"Errore chiusura connessione con {client_id}: {e}")
 
-<<<<<<< HEAD
     def remove_circuit(self, routing_entry):
         affected_sockets = set()
 
@@ -176,10 +175,9 @@
                 sock = self.persistent_connections.pop(sock_id)
                 sock.shutdown(socket.SHUT_RDWR)
                 self.logger.info(f"Closed and removed socket {sock_id}")
-=======
+
     def compromised_log(self):
         self.timing_data.append(time.time())
->>>>>>> ff828761
 
     def _process_message(self, data, ip, port, direction):
         try:
@@ -332,7 +330,6 @@
         return relay_cell.to_bytes()
 
     def _handle_relay_forward(self, cell, ip, port):
-
 
         # Find session key and decrypt
         routing_entry = next(
